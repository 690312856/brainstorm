#!/usr/bin/env python
# coding=utf-8
from __future__ import division, print_function
from brainstorm.handlers.numpy_handler import NumpyHandler
from brainstorm.handlers.debug_handler import DebugHandler
<<<<<<< HEAD
from brainstorm.optional import has_pycuda, has_nervanagpu
=======
from brainstorm.optional import has_pycuda, pycuda_mock
>>>>>>> 464b4e7b
import numpy as np

if has_pycuda:
    from brainstorm.handlers.pycuda_handler import PyCudaHandler
else:
    PyCudaHandler = pycuda_mock

if has_nervanagpu:
    from brainstorm.handlers.nervanagpu_handler import NervanaGPUHandler

default_handler = NumpyHandler(np.float32)

__all__ = ['NumpyHandler', 'PyCudaHandler', 'default_handler',
           'NervanaGPUHandler']<|MERGE_RESOLUTION|>--- conflicted
+++ resolved
@@ -3,11 +3,8 @@
 from __future__ import division, print_function
 from brainstorm.handlers.numpy_handler import NumpyHandler
 from brainstorm.handlers.debug_handler import DebugHandler
-<<<<<<< HEAD
-from brainstorm.optional import has_pycuda, has_nervanagpu
-=======
-from brainstorm.optional import has_pycuda, pycuda_mock
->>>>>>> 464b4e7b
+from brainstorm.optional import has_pycuda, pycuda_mock, has_nervanagpu, \
+    nervanagpu_mock
 import numpy as np
 
 if has_pycuda:
@@ -17,6 +14,8 @@
 
 if has_nervanagpu:
     from brainstorm.handlers.nervanagpu_handler import NervanaGPUHandler
+else:
+    NervanaGPUHandler = nervanagpu_mock
 
 default_handler = NumpyHandler(np.float32)
 

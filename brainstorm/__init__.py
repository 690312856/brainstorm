#!/usr/bin/env python
# coding=utf-8
from __future__ import division, print_function, unicode_literals
from brainstorm.describable import get_description, create_from_description
from brainstorm.randomness import global_rnd
from brainstorm.structure import Network, generate_architecture
from brainstorm.training import Trainer

from brainstorm import initializers
from brainstorm import data_iterators
from brainstorm import value_modifiers
from brainstorm import tools
from brainstorm import hooks
from brainstorm import layers
from brainstorm import handlers
<<<<<<< HEAD
from brainstorm import training
=======
from brainstorm.training import steppers
from brainstorm import scorers
>>>>>>> c6fbaba0

__all__ = ['get_description', 'create_from_description', 'global_rnd',
           'Network', 'generate_architecture', 'Trainer',
           'initializers', 'data_iterators', 'value_modifiers', 'tools',
           'hooks', 'layers', 'handlers', 'steppers', 'scorers']

__all__ = ['get_description', 'create_from_description', 'global_rnd',
           'Network', 'generate_architecture', 'Trainer',
           'initializers', 'data_iterators', 'value_modifiers', 'tools',
           'hooks', 'layers', 'handlers', 'training']

__version__ = '0.1'<|MERGE_RESOLUTION|>--- conflicted
+++ resolved
@@ -13,21 +13,13 @@
 from brainstorm import hooks
 from brainstorm import layers
 from brainstorm import handlers
-<<<<<<< HEAD
 from brainstorm import training
-=======
-from brainstorm.training import steppers
 from brainstorm import scorers
->>>>>>> c6fbaba0
+
 
 __all__ = ['get_description', 'create_from_description', 'global_rnd',
            'Network', 'generate_architecture', 'Trainer',
            'initializers', 'data_iterators', 'value_modifiers', 'tools',
-           'hooks', 'layers', 'handlers', 'steppers', 'scorers']
-
-__all__ = ['get_description', 'create_from_description', 'global_rnd',
-           'Network', 'generate_architecture', 'Trainer',
-           'initializers', 'data_iterators', 'value_modifiers', 'tools',
-           'hooks', 'layers', 'handlers', 'training']
+           'hooks', 'layers', 'handlers', 'training', 'scorers']
 
 __version__ = '0.1'
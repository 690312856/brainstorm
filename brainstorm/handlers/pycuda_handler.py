#!/usr/bin/env python
# coding=utf-8
from __future__ import division, print_function
import numpy as np
import warnings
from pycuda import gpuarray, cumath
import pycuda.driver as drv
import pycuda.autoinit
from pycuda.elementwise import ElementwiseKernel
from pycuda.compiler import SourceModule
from pycuda.curandom import XORWOWRandomNumberGenerator
import skcuda.linalg as culinalg
import skcuda.misc as cumisc
from brainstorm.handlers.base_handler import Handler
from brainstorm.randomness import global_rnd
culinalg.init()

try:
    import ctypes
    import libcudnn as cudnn
except ImportError:
    warnings.warn("CUDNN libraries are not available.")


# noinspection PyMethodOverriding
class PyCudaHandler(Handler):

<<<<<<< HEAD
    __undescribed__ = {'context', 'dtype', 'EMPTY', 'rnd'}

    def __init__(self, seed=None):
=======
    __undescribed__ = {'context', 'dtype', 'EMPTY',
                       'cudnn_context', 'cudnn_tensor_format',
                       'cudnn_data_type', 'cudnn_convmode', 'cudnn_convpref',
                       'cudnn_addmode', 'cudnn_pooling_mode'}

    def __init__(self, init_cudnn=True):
        self.context = cumisc._global_cublas_handle
>>>>>>> 14bae489
        self.dtype = np.float32
        self.context = cumisc._global_cublas_handle
        self.EMPTY = gpuarray.zeros((), dtype=self.dtype)
<<<<<<< HEAD
        if seed is None:
                seed = global_rnd.generate_seed()

        def get_seeds(n):
            return gpuarray.to_gpu(np.ones(n, np.int32) * seed)
        self.rnd = XORWOWRandomNumberGenerator(seed_getter=get_seeds)
=======
        self.init_cudnn = init_cudnn
        if self.init_cudnn:
            self.cudnn_context = cudnn.cudnnCreate()
            self.cudnn_tensor_format = cudnn.cudnnTensorFormat[
                'CUDNN_TENSOR_NCHW']
            self.cudnn_data_type = cudnn.cudnnDataType[
                'CUDNN_DATA_FLOAT']
            self.cudnn_convmode = cudnn.cudnnConvolutionMode[
                'CUDNN_CROSS_CORRELATION']
            # TODO we should use use PREFER_FASTEST eventually!
            self.cudnn_convpref = cudnn.cudnnConvolutionFwdPreference[
                #'CUDNN_CONVOLUTION_FWD_PREFER_FASTEST']
                'CUDNN_CONVOLUTION_FWD_NO_WORKSPACE']
            self.cudnn_addmode = cudnn.cudnnAddMode['CUDNN_ADD_SAME_C']
            self.cudnn_pooling_mode = cudnn.cudnnPoolingMode[
                'CUDNN_POOLING_MAX']
>>>>>>> 14bae489

    array_type = pycuda.gpuarray.GPUArray
    size = staticmethod(lambda x: x.size)
    shape = staticmethod(lambda x: x.shape)
    reshape = staticmethod(lambda x, s: x.reshape(s))
    slice = staticmethod(lambda x, s: x[s])

    def __init_from_description__(self, description):
        self.__init__()


    def allocate(self, size):
        return gpuarray.zeros(size, dtype=self.dtype)

    @staticmethod
    def fill(mem, val):
        mem.fill(val)

    def set_from_numpy(self, mem, arr):
        assert mem.shape == arr.shape, "Shape of destination ({}) != Shape " \
                                       "of source ({})".format(mem.shape,
                                                               arr.shape)
        mem.set(arr.astype(self.dtype))

    def get_numpy_copy(self, mem):
        assert type(mem) == self.array_type
        return mem.get()

    def create_from_numpy(self, arr):
        return gpuarray.to_gpu(arr.astype(self.dtype))

    @staticmethod
    def copy_to(dest, src):
        # Copy data from src to dest (both must be GPUArrays)
        drv.memcpy_dtod(dest.gpudata, src.gpudata, dest.nbytes)

    def zeros(self, shape):
        return gpuarray.zeros(shape=shape, dtype=self.dtype)

    def ones(self, shape):
        a = self.zeros(shape)
        self.fill(a, 1.0)
        return a

    # ---------------- General mathematical operations ---------------- #

    def generate_probability_mask(self, mask, probability):
        self.rnd.fill_uniform(mask)
        create_probabilistic_mask_kernel(mask, probability, mask)

    def sum_t(self, a, axis, out):
        if len(a.shape) < 3 and (axis == 0 or axis == 1):
            cumisc.sum(a, axis, out)
        elif axis is None:
            self.copy_to(out, cumisc.sum(a))
        else:
            raise NotImplementedError

    @staticmethod
    def dot_mm(a, b, out, transa='N', transb='N'):
        culinalg.dot(a, b, transa=transa, transb=transb, out=out)

    @staticmethod
    def dot_add_mm(a, b, out, transa='N', transb='N'):
        culinalg.add_dot(a, b, out, transa, transb)

    @staticmethod
    def mult_tt(a, b, out):
        mult_tt_kernel(a, b, out)

    @staticmethod
    def mult_add_tt(a, b, out):
        mult_add_kernel(a, b, out)

    @staticmethod
    def mult_st(a, b, out):
        mult_st_kernel(a, b, out)

    @staticmethod
    def mult_add_st(a, b, out):
        mult_add_st_kernel(a, b, out)

    @staticmethod
    def add_tt(a, b, out):
        add_mm_kernel(a, b, out)

    @staticmethod
    def add_st(s, t, out):
        add_st_kernel(s, t, out)

    @staticmethod
    def subtract_tt(a, b, out):
        subtract_mm_kernel(a, b, out)

    @staticmethod
    def add_mv(m, v, out):
        cumisc.add_matvec(m, v, out=out)

    @staticmethod
    def broadcast_features_t(a, out):
        assert len(a.shape) == 3
        assert a.shape[2] == 1
        assert len(out.shape) > 2
        a_flat = a.reshape(a.size)
        out_flat = out.reshape(out.size)
        broadcast_features_kernel(out_flat, a_flat, np.prod(out.shape[2:]))

    @staticmethod
    def clip_t(a, a_min, a_max, out):
        clip_kernel(a, out, a_min, a_max)

    @staticmethod
    def log_t(a, out):
        cumath.log(a, out=out)

    @staticmethod
    def divide_tt(a, b, out):
        div_kernel(a, b, out)

    @staticmethod
    def divide_mv(m, v, out):
        """
        Divide (M, N) matrix elementwise by a (1, N) vector using broadcasting.
        """
        cumisc.div_matvec(m, v, out=out)

    @classmethod
    def mult_mv(cls, m, v, out):
        """
        Multiply (M, N) matrix elementwise by a (1, N) vector using
        broadcasting.
        """
        if m.shape == v.shape:
            cls.mult_tt(m, v, out=out)
        else:
            cumisc.mult_matvec(m, v, out=out)

    @staticmethod
    def binarize_v(v, out):
        binarize_v_kernel(out, v, out.shape[0], out.shape[1])

    @staticmethod
    def index_m_by_v(m, v, out):
        index_m_by_v_kernel(out, v, m, m.shape[0], m.shape[1])


    def conv2d_forward_batch(self, inputs, weights, bias, outputs,
                             padding, stride):
        upscalex, upscaley = 1, 1  # currently not exposed to API

        x_desc = cudnn.cudnnCreateTensorDescriptor()
        cudnn.cudnnSetTensor4dDescriptor(x_desc, self.cudnn_tensor_format,
                                         self.cudnn_data_type, *inputs.shape)

        w_desc = cudnn.cudnnCreateFilterDescriptor()
        cudnn.cudnnSetFilter4dDescriptor(w_desc, self.cudnn_data_type,
                                         *weights.shape)

        b_desc = cudnn.cudnnCreateTensorDescriptor()
        cudnn.cudnnSetTensor4dDescriptor(b_desc, self.cudnn_tensor_format,
            self.cudnn_data_type, 1, bias.size, 1, 1)

        conv_desc = cudnn.cudnnCreateConvolutionDescriptor()
        cudnn.cudnnSetConvolution2dDescriptor(conv_desc, padding, padding,
            stride[0], stride[1], upscalex, upscaley, self.cudnn_convmode)

        # TODO: remove this sanity check once implementation works
        outshape = cudnn.cudnnGetConvolution2dForwardOutputDim(
            conv_desc, x_desc, w_desc)
        assert(outshape == outputs.shape)
        assert(weights.shape[0] == bias.size)
        assert(outputs.shape[1] == bias.size)

        y_desc = cudnn.cudnnCreateTensorDescriptor()
        cudnn.cudnnSetTensor4dDescriptor(y_desc, self.cudnn_tensor_format,
        self.cudnn_data_type, *outputs.shape)

        # TODO: we hardcode a memory limit of zero for cudnn
        algo = cudnn.cudnnGetConvolutionForwardAlgorithm(
            self.cudnn_context, x_desc, w_desc, conv_desc, y_desc,
            self.cudnn_convpref, 0)

        alpha, beta = 1.0, 0.0
        x_data = ctypes.c_void_p(int(inputs.gpudata))
        w_data = ctypes.c_void_p(int(weights.gpudata))
        b_data = ctypes.c_void_p(int(bias.gpudata))
        y_data = ctypes.c_void_p(int(outputs.gpudata))
        cudnn.cudnnConvolutionForward(self.cudnn_context, alpha, x_desc,
            x_data, w_desc, w_data, conv_desc, algo, None, 0, beta, y_desc,
            y_data)
        beta = 1.0
        cudnn.cudnnAddTensor(self.cudnn_context, self.cudnn_addmode, alpha,
            b_desc, b_data, beta, y_desc, y_data)

        cudnn.cudnnDestroyTensorDescriptor(x_desc)
        cudnn.cudnnDestroyTensorDescriptor(y_desc)
        cudnn.cudnnDestroyFilterDescriptor(w_desc)
        cudnn.cudnnDestroyTensorDescriptor(b_desc)
        cudnn.cudnnDestroyConvolutionDescriptor(conv_desc)
        #cudnn.cudnnDestroy(cudnn_context)


    def conv2d_backward_batch(self, inputs, weights, padding, stride,
                              in_deltas, out_deltas, weight_deltas,
                              bias_deltas):
        upscalex, upscaley = 1, 1  # currently not exposed to API

        x_desc = cudnn.cudnnCreateTensorDescriptor()
        cudnn.cudnnSetTensor4dDescriptor(x_desc, self.cudnn_tensor_format,
            self.cudnn_data_type, *inputs.shape)
        id_desc = cudnn.cudnnCreateTensorDescriptor()
        cudnn.cudnnSetTensor4dDescriptor(id_desc, self.cudnn_tensor_format,
            self.cudnn_data_type, *in_deltas.shape)
        od_desc = cudnn.cudnnCreateTensorDescriptor()
        cudnn.cudnnSetTensor4dDescriptor(od_desc, self.cudnn_tensor_format,
            self.cudnn_data_type, *out_deltas.shape)
        w_desc = cudnn.cudnnCreateFilterDescriptor()
        cudnn.cudnnSetFilter4dDescriptor(w_desc, self.cudnn_data_type,
            *weights.shape)
        dw_desc = cudnn.cudnnCreateFilterDescriptor()
        cudnn.cudnnSetFilter4dDescriptor(dw_desc, self.cudnn_data_type,
            *weight_deltas.shape)
        db_desc = cudnn.cudnnCreateTensorDescriptor()
        cudnn.cudnnSetTensor4dDescriptor(db_desc, self.cudnn_tensor_format,
            self.cudnn_data_type, 1, bias_deltas.size, 1, 1)
        conv_desc = cudnn.cudnnCreateConvolutionDescriptor()
        cudnn.cudnnSetConvolution2dDescriptor(conv_desc, padding, padding,
            stride[0], stride[1], upscalex, upscaley, self.cudnn_convmode)

        alpha, beta = 1.0, 0.0
        x_data = ctypes.c_void_p(int(inputs.gpudata))
        w_data = ctypes.c_void_p(int(weights.gpudata))
        id_data = ctypes.c_void_p(int(in_deltas.gpudata))
        od_data = ctypes.c_void_p(int(out_deltas.gpudata))
        dw_data = ctypes.c_void_p(int(weight_deltas.gpudata))
        db_data = ctypes.c_void_p(int(bias_deltas.gpudata))

        cudnn.cudnnConvolutionBackwardFilter(self.cudnn_context, alpha,
            x_desc, x_data, od_desc, od_data, conv_desc, beta,
            dw_desc, dw_data)
        cudnn.cudnnConvolutionBackwardData(self.cudnn_context, alpha,
            w_desc, w_data, od_desc, od_data, conv_desc, beta,
            id_desc, id_data)
        cudnn.cudnnConvolutionBackwardBias(self.cudnn_context, alpha,
            od_desc, od_data, beta, db_desc, db_data)

        cudnn.cudnnDestroyTensorDescriptor(x_desc)
        cudnn.cudnnDestroyFilterDescriptor(w_desc)
        cudnn.cudnnDestroyTensorDescriptor(id_desc)
        cudnn.cudnnDestroyTensorDescriptor(od_desc)
        cudnn.cudnnDestroyFilterDescriptor(dw_desc)
        cudnn.cudnnDestroyFilterDescriptor(db_desc)
        cudnn.cudnnDestroyConvolutionDescriptor(conv_desc)


    def pool2d_forward_batch(self, inputs, window, outputs, padding,
                             stride, argmax):
        pool_desc = cudnn.cudnnCreatePoolingDescriptor()
        cudnn.cudnnSetPooling2dDescriptor(pool_desc, self.cudnn_pooling_mode,
            window[0], window[1], padding, padding, stride[0], stride[1])

        x_desc = cudnn.cudnnCreateTensorDescriptor()
        cudnn.cudnnSetTensor4dDescriptor(x_desc, self.cudnn_tensor_format,
            self.cudnn_data_type, *inputs.shape)
        y_desc = cudnn.cudnnCreateTensorDescriptor()
        cudnn.cudnnSetTensor4dDescriptor(y_desc, self.cudnn_tensor_format,
            self.cudnn_data_type, *outputs.shape)

        # TODO: remove this sanity check once implementation works
        #outshape = cudnn.cudnnGetPooling2dForwardOutputDim(
        #    conv_desc, x_desc)
        #assert(outshape == outputs.shape)
        x_data = ctypes.c_void_p(int(inputs.gpudata))
        y_data = ctypes.c_void_p(int(outputs.gpudata))
        alpha, beta = 1.0, 0.0
        cudnn.cudnnPoolingForward(self.cudnn_context, pool_desc, alpha,
            x_desc, x_data, beta, y_desc, y_data)

        cudnn.cudnnDestroyTensorDescriptor(x_desc)
        cudnn.cudnnDestroyTensorDescriptor(y_desc)
        cudnn.cudnnDestroyPoolingDescriptor(pool_desc)


    def pool2d_backward_batch(self, inputs, window, outputs, padding, stride,
                             argmax, in_deltas, out_deltas):
        pool_desc = cudnn.cudnnCreatePoolingDescriptor()
        cudnn.cudnnSetPooling2dDescriptor(pool_desc, self.cudnn_pooling_mode,
            window[0], window[1], padding, padding, stride[0], stride[1])

        x_desc = cudnn.cudnnCreateTensorDescriptor()
        cudnn.cudnnSetTensor4dDescriptor(x_desc, self.cudnn_tensor_format,
            self.cudnn_data_type, *inputs.shape)
        y_desc = cudnn.cudnnCreateTensorDescriptor()
        cudnn.cudnnSetTensor4dDescriptor(y_desc, self.cudnn_tensor_format,
        self.cudnn_data_type, *outputs.shape)
        id_desc = cudnn.cudnnCreateTensorDescriptor()
        cudnn.cudnnSetTensor4dDescriptor(id_desc, self.cudnn_tensor_format,
            self.cudnn_data_type, *in_deltas.shape)
        od_desc = cudnn.cudnnCreateTensorDescriptor()
        cudnn.cudnnSetTensor4dDescriptor(od_desc, self.cudnn_tensor_format,
            self.cudnn_data_type, *out_deltas.shape)

        x_data = ctypes.c_void_p(int(inputs.gpudata))
        y_data = ctypes.c_void_p(int(outputs.gpudata))
        id_data = ctypes.c_void_p(int(in_deltas.gpudata))
        od_data = ctypes.c_void_p(int(out_deltas.gpudata))
        alpha, beta = 1.0, 0.0
        cudnn.cudnnPoolingBackward(self.cudnn_context, pool_desc, alpha,
            y_desc, y_data, od_desc, od_data, x_desc, x_data, beta,
            id_desc, id_data)

        cudnn.cudnnDestroyTensorDescriptor(x_desc)
        cudnn.cudnnDestroyTensorDescriptor(y_desc)
        cudnn.cudnnDestroyTensorDescriptor(id_desc)
        cudnn.cudnnDestroyTensorDescriptor(od_desc)
        cudnn.cudnnDestroyPoolingDescriptor(pool_desc)

    # Activation functions

    @staticmethod
    def sigmoid(x, y):
        sigmoid_kernel(x, y)

    @staticmethod
    def sigmoid_deriv(x, y, dy, dx):
        sigmoid_deriv_kernel(x, y, dy, dx)

    @staticmethod
    def tanh(x, y):
        tanh_kernel(x, y)

    @staticmethod
    def tanh_deriv(x, y, dy, dx):
        tanh_deriv_kernel(x, y, dy, dx)

    @staticmethod
    def rel(x, y):
        rel_kernel(x, y)

    @staticmethod
    def rel_deriv(x, y, dy, dx):
        rel_deriv_kernel(x, y, dy, dx)

    @staticmethod
    def softmax_m(m, out):
        """Applies softmax to matrix over last dimension"""
        n, k = m.shape
        tmp = gpuarray.empty((1, n), dtype=m.dtype)
        _softmax_impl(m, tmp.gpudata, out, np.int32(n),
                      np.int32(k), block=(32, 1, 1), grid=(n, 1, 1))
        return out

    # ---------------- Layer specific operations ---------------- #

# ---------------- kernels ---------------- #
create_probabilistic_mask_kernel = ElementwiseKernel(
    "float* inp, float prob, float* mask",
    "if (inp[i] < prob) mask[i] = 1; else mask[i] = 0;",
    "create_probabilistic_mask_kernel"
)

mult_tt_kernel = ElementwiseKernel(
    "float* x, float* y, float *out",
    "out[i] = x[i] * y[i]",
    "mult_tt_kernel"
)

mult_add_kernel = ElementwiseKernel(
    "float* x, float* y, float *out",
    "out[i] += x[i] * y[i]",
    "mult_add_kernel"
)

mult_st_kernel = ElementwiseKernel(
    "float x, float* y, float *out",
    "out[i] = x * y[i]",
    "mult_st_kernel"
)

mult_add_st_kernel = ElementwiseKernel(
    "float x, float* y, float *out",
    "out[i] += x * y[i]",
    "mult_add_st_kernel"
)

add_mm_kernel = ElementwiseKernel(
    "float* x, float* y, float *out",
    "out[i] = x[i] + y[i]",
    "add_mm_kernel"
)

add_st_kernel = ElementwiseKernel(
    "float x, float* y, float *out",
    "out[i] = x + y[i]",
    "add_st_kernel"
)

subtract_mm_kernel = ElementwiseKernel(
    "float* x, float* y, float *out",
    "out[i] = x[i] - y[i]",
    "subtract_mm_kernel"
)

sigmoid_kernel = ElementwiseKernel(
    "float* x, float* y",
    "y[i] = 1.0/(1.0 + exp(-1*x[i]))",
    "sigmoid_kernel"
)

sigmoid_deriv_kernel = ElementwiseKernel(
    "float* x, float* y, float* dy, float* dx",
    "dx[i] = dy[i] * y[i] * (1.0 - y[i])",
    "sigmoid_deriv_kernel"
)

tanh_kernel = ElementwiseKernel(
    "float* x, float* y",
    "y[i] = tanh(x[i])",
    "tanh_kernel"
)

tanh_deriv_kernel = ElementwiseKernel(
    "float* x, float* y, float* dy, float* dx",
    "dx[i] = dy[i] * (1.0 - y[i] * y[i])",
    "tanh_deriv_kernel"
)

rel_kernel = ElementwiseKernel(
    "float* x, float* y",
    "if (x[i] > 0) y[i] = x[i]; else y[i] = 0.0;",
    "rel_kernel"
)

rel_deriv_kernel = ElementwiseKernel(
    "float* x, float* y, float* dy, float* dx",
    "if (y[i] > 0) dx[i] = dy[i]; else dx[i] = 0.0;",
    "rel_deriv_kernel"
)

broadcast_features_kernel = ElementwiseKernel(
    "float* out, float* a, unsigned int broadcast_size",
    "out[i] = a[i / broadcast_size]",
    "bc_features_kernel"
)

clip_kernel = ElementwiseKernel(
    "float* a, float* out, float a_min, float a_max",
    "out[i] = fminf(fmaxf(a[i], a_min), a_max);",
    "clip_kernel"
)

div_kernel = ElementwiseKernel(
    "float* a, float* b, float* out",
    "out[i] = a[i] / b[i];",
    "div_kernel"
)

binarize_v_kernel = ElementwiseKernel(
    "float* out, float* v, int nrows, int ncols",
    "out[i] = v[i / ncols] == (i % ncols) ? 1.0f : 0.0f",
    "binarize_v_kernel"
)

index_m_by_v_kernel = ElementwiseKernel(
    "float* out, float* v, float* m, int nrows, int ncols",
    "out[i] = m[i * ncols + int(v[i])]",
    "index_m_by_v_kernel"
)

__softmax_kernel_code = """
    #include "float.h"

    __global__ void softmax_kernel(float* mat, float* tmp, float* out,
                                   unsigned int height, unsigned int width) {
          __shared__ float max_vals[32];
        float cur_max = -FLT_MAX;
        float val = 0;

        for (unsigned int i = threadIdx.x; i < width; i += 32) {
            val = mat[blockIdx.x * width + i];
            if (val > cur_max)
                cur_max = val;
        }

        max_vals[threadIdx.x] = cur_max;
        __syncthreads();
        if (threadIdx.x == 0) {
            cur_max = -FLT_MAX;
            for (unsigned int i = 0; i < 32; i++) {
                if (max_vals[i] > cur_max)
                    cur_max = max_vals[i];
            }
            tmp[blockIdx.x] = cur_max;
        }
        __syncthreads();


        float sum = 0.0;
        for (unsigned int i = threadIdx.x; i < width; i += 32) {
            float x =  __expf(mat[blockIdx.x * width + i] - tmp[blockIdx.x]);
            out[blockIdx.x * width + i] = x;
            sum += x;
        }
        max_vals[threadIdx.x] = sum;
        __syncthreads();
        if (threadIdx.x == 0) {
            sum = 0.0;
            for (unsigned int i = 0; i < 32; i++)
                sum += max_vals[i];
            tmp[blockIdx.x] = sum;
        }
        __syncthreads();
        for (unsigned int i = threadIdx.x; i < width; i += 32) {
            out[blockIdx.x * width + i] /= tmp[blockIdx.x];
        }
    }
    """
_mod = SourceModule(__softmax_kernel_code)
_softmax_impl = _mod.get_function("softmax_kernel")<|MERGE_RESOLUTION|>--- conflicted
+++ resolved
@@ -25,30 +25,21 @@
 # noinspection PyMethodOverriding
 class PyCudaHandler(Handler):
 
-<<<<<<< HEAD
-    __undescribed__ = {'context', 'dtype', 'EMPTY', 'rnd'}
-
-    def __init__(self, seed=None):
-=======
-    __undescribed__ = {'context', 'dtype', 'EMPTY',
+    __undescribed__ = {'context', 'dtype', 'EMPTY', 'rnd',
                        'cudnn_context', 'cudnn_tensor_format',
                        'cudnn_data_type', 'cudnn_convmode', 'cudnn_convpref',
                        'cudnn_addmode', 'cudnn_pooling_mode'}
 
-    def __init__(self, init_cudnn=True):
-        self.context = cumisc._global_cublas_handle
->>>>>>> 14bae489
+    def __init__(self, seed=None, init_cudnn=True):
         self.dtype = np.float32
         self.context = cumisc._global_cublas_handle
         self.EMPTY = gpuarray.zeros((), dtype=self.dtype)
-<<<<<<< HEAD
         if seed is None:
                 seed = global_rnd.generate_seed()
 
         def get_seeds(n):
             return gpuarray.to_gpu(np.ones(n, np.int32) * seed)
         self.rnd = XORWOWRandomNumberGenerator(seed_getter=get_seeds)
-=======
         self.init_cudnn = init_cudnn
         if self.init_cudnn:
             self.cudnn_context = cudnn.cudnnCreate()
@@ -65,7 +56,6 @@
             self.cudnn_addmode = cudnn.cudnnAddMode['CUDNN_ADD_SAME_C']
             self.cudnn_pooling_mode = cudnn.cudnnPoolingMode[
                 'CUDNN_POOLING_MAX']
->>>>>>> 14bae489
 
     array_type = pycuda.gpuarray.GPUArray
     size = staticmethod(lambda x: x.size)

--- conflicted
+++ resolved
@@ -110,12 +110,8 @@
     if isinstance(in_shape, int):
         in_shape = (in_shape, )
 
-<<<<<<< HEAD
     fc_layer = layers.FullyConnected(nr_classes, name='fc_' + outlayer_name,
-=======
-    fc_layer = layers.FullyConnected(nr_outputs, name=outlayer_name,
->>>>>>> 7ee27bd5
-                                     activation='linear')
+                                     activation_function='linear')
     out_layer = layers.SquaredDifference(name=outlayer_name)
 
     if mask_name is None:

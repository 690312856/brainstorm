--- conflicted
+++ resolved
@@ -389,11 +389,6 @@
     def tanh_deriv(self, x, y, dy, dx):
         tanh_deriv_kernel(x, y, dy, dx)
 
-<<<<<<< HEAD
-
-# -------------------------------- Kernels ---------------------------------- #
-
-=======
     def merge_tt(self, a, b, out):
         assert(a.shape[-1] + b.shape[-1] == out.shape[-1])
         n = int(np.prod(out.shape[:-1]))
@@ -418,7 +413,6 @@
     "if (cond[i] != 0) out[i] += a[i]",
     "add_into_if_kernel"
 )
->>>>>>> 464b4e7b
 add_mm_kernel = ElementwiseKernel(
     "float* x, float* y, float *out",
     "out[i] = x[i] + y[i]",
